--- conflicted
+++ resolved
@@ -48,17 +48,10 @@
         public static IQueryable<T> filter<T>(IQueryable<T> list, Expression<Func<T, bool>> predicate) =>
             list.Where(predicate);
 
-<<<<<<< HEAD
         public static IQueryable<U> choose<T, U>(IQueryable<T> list, Expression<Func<T, Option<U>>> selector) =>
             map(filter(map(list, selector), t => t.IsSome), t => t.Value);
 
         public static IQueryable<U> choose<T, U>(IQueryable<T> list, Expression<Func<int, T, Option<U>>> selector) =>
-=======
-        public static IQueryable<R> choose<T, R>(IQueryable<T> list, Expression<Func<T, Option<R>>> selector) =>
-            map(filter(map(list, selector), t => t.IsSome), t => t.Value);
-
-        public static IQueryable<R> choose<T, R>(IQueryable<T> list, Expression<Func<int, T, Option<R>>> selector) =>
->>>>>>> e485e098
             map(filter(map(list, selector), t => t.IsSome), t => t.Value);
 
         public static IQueryable<R> collect<T, R>(IQueryable<T> list, Expression<Func<T, IEnumerable<R>>> map)
@@ -164,17 +157,10 @@
     public static IQueryable<T> Filter<T>(this IQueryable<T> list, Expression<Func<T, bool>> predicate) =>
         LanguageExt.Query.filter(list, predicate);
 
-<<<<<<< HEAD
     public static IQueryable<U> Choose<T, U>(this IQueryable<T> list, Expression<Func<T, Option<U>>> selector) =>
         LanguageExt.Query.choose(list, selector);
 
     public static IQueryable<U> Choose<T, U>(this IQueryable<T> list, Expression<Func<int, T, Option<U>>> selector) =>
-=======
-    public static IQueryable<R> Choose<T, R>(this IQueryable<T> list, Expression<Func<T, Option<R>>> selector) =>
-        LanguageExt.Query.choose(list, selector);
-
-    public static IQueryable<R> Choose<T, R>(this IQueryable<T> list, Expression<Func<int, T, Option<R>>> selector) =>
->>>>>>> e485e098
         LanguageExt.Query.choose(list, selector);
 
     public static IQueryable<R> Collect<T, R>(this IQueryable<T> list, Expression<Func<T, IEnumerable<R>>> map) =>
